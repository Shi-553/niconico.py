"""A module to interact with the NicoNico API."""

from __future__ import annotations

from logging import Logger, getLogger
from urllib.parse import urlparse

import requests

from niconico.channel import ChannelClient
from niconico.exceptions import LoginFailureError
from niconico.user import UserClient
from niconico.video import VideoClient

logger = getLogger("niconico.py")


class NicoNico:
    """A class to interact with the NicoNico API."""

    logger: Logger
    session: requests.Session
    logined: bool
    premium: bool

    video: VideoClient
    user: UserClient
    channel: ChannelClient

    def __init__(self) -> None:
        """Initialize the class."""
        self.logger = logger
        self.session = requests.Session()
        self.logined = False
        self.video = VideoClient(self)
        self.user = UserClient(self)
        self.channel = ChannelClient(self)

    def get(self, url: str) -> requests.Response:
        """Send a GET request to a URL.

        Args:
            url (str): The URL to send the request to.

        Returns:
            requests.Response: The response object.
        """
        parsed_url = urlparse(url)
        headers = {
            "User-Agent": "niconico.py",
            "X-Frontend-Id": "6",
            "X-Frontend-Version": "0",
            "Host": parsed_url.netloc,
        }
        return self.session.get(url, headers=headers)

    def post(
        self,
        url: str,
        *,
        data: any | None = None,  # type: ignore[valid-type]
        json: object | None = None,
        headers: dict[str, str] | None = None,
    ) -> requests.Response:
        """Send a POST request to a URL.

        Args:
            url (str): The URL to send the request to.
            data (any): The data to send with the request.
            json (object): The data to send with the request.
            headers (dict[str, str]): The headers to send with the request.

        Returns:
            requests.Response: The response object.
        """
        parsed_url = urlparse(url)
        req_headers = {
            "User-Agent": "niconico.py",
            "X-Frontend-Id": "6",
            "X-Frontend-Version": "0",
            "X-Niconico-Language": "ja-jp",
            "X-Client-Os-Type": "others",
            "X-Request-With": "https://www.nicovideo.jp",
            "Referer": "https://www.nicovideo.jp/",
            "Host": parsed_url.netloc,
        }
        if headers is not None:
            req_headers.update(headers)
        if json is None:
            return self.session.post(url, headers=req_headers, data=data)
        return self.session.post(url, headers=req_headers, json=json)

    def delete(
        self,
        url: str,
        *,
        headers: dict[str, str] | None = None,
    ) -> requests.Response:
        """Send a DELETE request to a URL.

        Args:
            url (str): The URL to send the request to.
            headers (dict[str, str]): The headers to send with the request.

        Returns:
            requests.Response: The response object.
        """
        parsed_url = urlparse(url)
        req_headers = {
            "User-Agent": "niconico.py",
            "X-Frontend-Id": "6",
            "X-Frontend-Version": "0",
            "X-Niconico-Language": "ja-jp",
            "X-Client-Os-Type": "others",
            "X-Request-With": "https://www.nicovideo.jp",
            "Referer": "https://www.nicovideo.jp/",
            "Host": parsed_url.netloc,
        }
        if headers is not None:
            req_headers.update(headers)
        return self.session.delete(url, headers=req_headers)

    def login_with_mail(self, mail: str, password: str, mfa: str | None = None) -> None:
        """Login to NicoNico with a mail and password.

        Args:
            mail (str): The mail to login with.
            password (str): The password to login with.
            mfa (str | None): The MFA code to login with. Defaults to None.
        """
        self.logined = False

        res = self.session.post(
            "https://account.nicovideo.jp/login/redirector?site=niconico&next_url=%2F",
            data={
                "mail_tel": mail,
                "password": password,
                "auth_id": "1158188129",
            },
        )

        if "/login" in res.url:
            raise LoginFailureError(message="Login failed")

        if "/mfa" in res.url:
            if mfa is None:
                raise LoginFailureError(message="MFA is required")
            res = self.session.post(
                res.url,
                data={
                    "otp": mfa,
                    "device_name": "niconico.py",
                },
            )

        if res.url != "https://www.nicovideo.jp/":
            raise LoginFailureError(message="Login failed")

        if res.headers.get("x-niconico-authflag") == "1":
            self.premium = False
        elif res.headers.get("x-niconico-authflag") == "3":
            self.premium = True
        else:
            raise LoginFailureError(message="Login failed")

        self.logined = True

    def login_with_session(self, session: str) -> None:
        """Login to NicoNico with a session.

        Args:
            session (str): The session to login with.
        """
        self.logined = False

        self.session.cookies.set("user_session", session)

        res = self.session.get("https://www.nicovideo.jp/")

        if res.url != "https://www.nicovideo.jp/":
            self.session.cookies.clear("", "/", "user_session")
            raise LoginFailureError(message="Login failed")

        if res.headers.get("x-niconico-authflag") == "1":
            self.premium = False
        elif res.headers.get("x-niconico-authflag") == "3":
            self.premium = True
        else:
            self.session.cookies.clear("", "/", "user_session")
            raise LoginFailureError(message="Login failed")

        self.logined = True

    def get_user_session(self) -> str | None:
        """Get the user session.

        Returns:
            str: The user session.
        """
        return self.session.cookies.get("user_session")
<<<<<<< HEAD
    
    def logout(self) -> None:
        """Logout from NicoNico."""
=======

    def logout(self) -> None:
        """Logout from NicoNico.

        Properly logs out by calling logout endpoint and clearing session data.
        Updates authentication state to reflect logged out status.
        """
>>>>>>> fcaa425f
        if self.logined:
            self.session.get("https://account.nicovideo.jp/logout")
            self.session.cookies.clear("", "/", "user_session")
            self.logined = False
            self.premium = False
            self.logger.debug("Logged out from NicoNico")
        else:
            self.logger.warning("Not logged in, cannot logout")<|MERGE_RESOLUTION|>--- conflicted
+++ resolved
@@ -198,11 +198,6 @@
             str: The user session.
         """
         return self.session.cookies.get("user_session")
-<<<<<<< HEAD
-    
-    def logout(self) -> None:
-        """Logout from NicoNico."""
-=======
 
     def logout(self) -> None:
         """Logout from NicoNico.
@@ -210,7 +205,6 @@
         Properly logs out by calling logout endpoint and clearing session data.
         Updates authentication state to reflect logged out status.
         """
->>>>>>> fcaa425f
         if self.logined:
             self.session.get("https://account.nicovideo.jp/logout")
             self.session.cookies.clear("", "/", "user_session")
